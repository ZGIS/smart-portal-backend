/*
 * Copyright (c) 2011-2017 Interfaculty Department of Geoinformatics, University of
 * Salzburg (Z_GIS) & Institute of Geological and Nuclear Sciences Limited (GNS Science)
 * in the SMART Aquifer Characterisation (SAC) programme funded by the New Zealand
 * Ministry of Business, Innovation and Employment (MBIE)
 *
 * Licensed under the Apache License, Version 2.0 (the "License");
 * you may not use this file except in compliance with the License.
 * You may obtain a copy of the License at
 *
 *    http://www.apache.org/licenses/LICENSE-2.0
 *
 * Unless required by applicable law or agreed to in writing, software
 * distributed under the License is distributed on an "AS IS" BASIS,
 * WITHOUT WARRANTIES OR CONDITIONS OF ANY KIND, either express or implied.
 * See the License for the specific language governing permissions and
 * limitations under the License.
 */

package models.gmd

import java.util.UUID

import play.api.data.validation.ValidationError
import play.api.libs.functional.syntax.{unlift, _}
import play.api.libs.json._
import utils.ClassnameLogger

import scala.xml.Node


trait Xmlable {
  /**
    * creates JsValue from this class
    *
    * @return JsValue
    */
  def toXml(): Node
}

trait Jsonable {
  /**
    * creates JsValue from this class
    *
    * @return JsValue
    */
  def toJson(): JsValue
}

<<<<<<< HEAD
trait JsonableCompagnion[A] extends ClassnameLogger {
  implicit val reads: Reads[A]
  implicit val writes: Writes[A]
  implicit val format: Format[A] = Format(reads, writes)

=======
trait JsonableCompanion[A] extends ClassnameLogger {
>>>>>>> 2388b354
  /**
    * parse object from Json
    *
    * @param json
    * @return Option if parsing error
    */
  def fromJson(json: JsValue): Option[A]
}

/**
  *
  * @param fileIdentifier
  * @param title
  * @param abstrakt
  * @param keywords
  * @param topicCategoryCode
  * @param hierarchyLevelName
  * @param scale
  * @param lineageStatement
  */
case class MdMetadata(val fileIdentifier: String,
                      val title: String,
                      val abstrakt: String,
                      val keywords: List[String],
                      val topicCategoryCode: String,
                      val hierarchyLevelName: String,
                      val scale: String,
                      val extent: MdMetadataExtent,
                      val citation: MdMetadataCitation,
                      val lineageStatement: String
                     ) extends Jsonable with Xmlable {

  def toXml(): Node = ???

  def toJson(): JsValue = {
    Json.toJson(this)
  }
}

<<<<<<< HEAD
object MdMetadata extends ClassnameLogger with JsonableCompagnion[MdMetadata] {
  override implicit val reads: Reads[MdMetadata] = (
    (JsPath \ "fileIdentifier").read[String](
      Reads.filterNot[String](ValidationError("fileIdentifier-String empty"))(_.trim().isEmpty))
=======
object MdMetadata extends ClassnameLogger with JsonableCompanion[MdMetadata] {

  implicit val reads: Reads[MdMetadata] = (
    (JsPath \ "fileIdentifier").read[String](Reads.filterNot[String](ValidationError("String empty"))(_.trim().isEmpty))
>>>>>>> 2388b354
      or Reads.pure(UUID.randomUUID().toString)
      and
      (JsPath \ "title").read[String] and
      (JsPath \ "abstrakt").read[String] and
      (JsPath \ "keywords").read[List[String]] and
      (JsPath \ "topicCategoryCode").read[String] and
      (JsPath \ "hierarchyLevelName").read[String] and
      (JsPath \ "scale").read[String] and
      (JsPath \ "extent").read[MdMetadataExtent] and
      (JsPath \ "citation").read[MdMetadataCitation] and
      (JsPath \ "lineageStatement").read[String]
    ) (MdMetadata.apply _)

  implicit val writes: Writes[MdMetadata] = (
    (JsPath \ "fileIdentifier").write[String] and
      (JsPath \ "title").write[String] and
      (JsPath \ "abstrakt").write[String] and
      (JsPath \ "keywords").write[List[String]] and
      (JsPath \ "topicCategoryCode").write[String] and
      (JsPath \ "hierarchyLevelName").write[String] and
      (JsPath \ "scale").write[String] and
      (JsPath \ "extent").write[MdMetadataExtent] and
      (JsPath \ "citation").write[MdMetadataCitation] and
      (JsPath \ "lineageStatement").write[String]
    ) (unlift(MdMetadata.unapply))

  def fromJson(json: JsValue): Option[MdMetadata] = {
    Json.fromJson[MdMetadata](json) match {
      case JsSuccess(r: MdMetadata, path: JsPath) => Some(r)
      case e: JsError => {
        val lines = e.errors.map { tupleAction =>
          val jsPath = tupleAction._1
          val valErrors = tupleAction._2.map(valErr => valErr.message).toList.mkString(" ; ")
          jsPath.toJsonString + " >> " + valErrors
        }

        logger.error(s"JsError info  ${lines.mkString(" | ")}")
        None
      }
    }
  }

  def fromXml(node: Node): MdMetadata = ???

}<|MERGE_RESOLUTION|>--- conflicted
+++ resolved
@@ -47,15 +47,11 @@
   def toJson(): JsValue
 }
 
-<<<<<<< HEAD
-trait JsonableCompagnion[A] extends ClassnameLogger {
-  implicit val reads: Reads[A]
-  implicit val writes: Writes[A]
-  implicit val format: Format[A] = Format(reads, writes)
+trait JsonableCompanion[A] extends ClassnameLogger {
+  val reads: Reads[A]
+  val writes: Writes[A]
+  val format: Format[A] = Format(reads, writes)
 
-=======
-trait JsonableCompanion[A] extends ClassnameLogger {
->>>>>>> 2388b354
   /**
     * parse object from Json
     *
@@ -76,16 +72,18 @@
   * @param scale
   * @param lineageStatement
   */
-case class MdMetadata(val fileIdentifier: String,
-                      val title: String,
-                      val abstrakt: String,
-                      val keywords: List[String],
-                      val topicCategoryCode: String,
-                      val hierarchyLevelName: String,
-                      val scale: String,
-                      val extent: MdMetadataExtent,
-                      val citation: MdMetadataCitation,
-                      val lineageStatement: String
+case class MdMetadata(fileIdentifier: String,
+                      title: String,
+                      abstrakt: String,
+                      keywords: List[String],
+                      topicCategoryCode: String,
+                      hierarchyLevelName: String,
+                      scale: String,
+                      extent: MdMetadataExtent,
+                      citation: MdMetadataCitation,
+                      lineageStatement: String,
+                      responsibleParty: MdMetadataResponsibleParty,
+                      distribution: MdMetadataDistribution
                      ) extends Jsonable with Xmlable {
 
   def toXml(): Node = ???
@@ -95,17 +93,10 @@
   }
 }
 
-<<<<<<< HEAD
-object MdMetadata extends ClassnameLogger with JsonableCompagnion[MdMetadata] {
-  override implicit val reads: Reads[MdMetadata] = (
-    (JsPath \ "fileIdentifier").read[String](
-      Reads.filterNot[String](ValidationError("fileIdentifier-String empty"))(_.trim().isEmpty))
-=======
 object MdMetadata extends ClassnameLogger with JsonableCompanion[MdMetadata] {
 
-  implicit val reads: Reads[MdMetadata] = (
+  override implicit val reads: Reads[MdMetadata] = (
     (JsPath \ "fileIdentifier").read[String](Reads.filterNot[String](ValidationError("String empty"))(_.trim().isEmpty))
->>>>>>> 2388b354
       or Reads.pure(UUID.randomUUID().toString)
       and
       (JsPath \ "title").read[String] and
@@ -116,10 +107,12 @@
       (JsPath \ "scale").read[String] and
       (JsPath \ "extent").read[MdMetadataExtent] and
       (JsPath \ "citation").read[MdMetadataCitation] and
-      (JsPath \ "lineageStatement").read[String]
+      (JsPath \ "lineageStatement").read[String] and
+      (JsPath \ "responsibleParty").read[MdMetadataResponsibleParty] and
+      (JsPath \ "distribution").read[MdMetadataDistribution]
     ) (MdMetadata.apply _)
 
-  implicit val writes: Writes[MdMetadata] = (
+  override implicit val writes: Writes[MdMetadata] = (
     (JsPath \ "fileIdentifier").write[String] and
       (JsPath \ "title").write[String] and
       (JsPath \ "abstrakt").write[String] and
@@ -129,7 +122,9 @@
       (JsPath \ "scale").write[String] and
       (JsPath \ "extent").write[MdMetadataExtent] and
       (JsPath \ "citation").write[MdMetadataCitation] and
-      (JsPath \ "lineageStatement").write[String]
+      (JsPath \ "lineageStatement").write[String] and
+      (JsPath \ "responsibleParty").write[MdMetadataResponsibleParty] and
+      (JsPath \ "distribution").write[MdMetadataDistribution]
     ) (unlift(MdMetadata.unapply))
 
   def fromJson(json: JsValue): Option[MdMetadata] = {
@@ -149,5 +144,4 @@
   }
 
   def fromXml(node: Node): MdMetadata = ???
-
 }